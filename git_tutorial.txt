Hello team, this is git tutorial
<<<<<<< HEAD
- test branch with old version
=======
- test branch
>>>>>>> 117a1d4b
<|MERGE_RESOLUTION|>--- conflicted
+++ resolved
@@ -1,6 +1,3 @@
 Hello team, this is git tutorial
-<<<<<<< HEAD
 - test branch with old version
-=======
-- test branch
->>>>>>> 117a1d4b
+- test branch